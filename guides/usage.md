--- conflicted
+++ resolved
@@ -50,7 +50,6 @@
 
 operation = K8s.Client.get("apps/v1", :deployment, [namespace: "default", name: "nginx-deployment"])
 {:ok, deployment} = K8s.Client.run(conn, operation)
-<<<<<<< HEAD
 ```
 
 ### Running a command in a pod
@@ -76,7 +75,6 @@
   end
 ```
 
-```elixir
 Same as above, but you explicitly set the container you want to run the command in.
 
 ```elixir
@@ -92,6 +90,4 @@
   after
     60_0000 -> Process.exit(pid, :kill) # we probably dont want to let this run forever as this can leave orphaned processes.
   end
-=======
->>>>>>> 777fb25a
 ```