--- conflicted
+++ resolved
@@ -98,11 +98,8 @@
       System.put_env("KUBERNETES_SERVICE_HOST", "kewlhost")
       System.put_env("KUBERNETES_SERVICE_PORT", "1337")
 
-<<<<<<< HEAD
       config = Conn.from_service_account("test_sa_cluster", "test/support/tls")
-=======
-      config = K8s.Conn.from_service_account(:test_sa_cluster, "test/support/tls")
->>>>>>> 576fa238
+
       assert %Token{} = config.auth
       assert config.cluster_name == "test_sa_cluster"
       assert config.url == "https://kewlhost:1337"
