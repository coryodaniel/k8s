--- conflicted
+++ resolved
@@ -35,41 +35,6 @@
     end
   end
 
-<<<<<<< HEAD
-  @doc """
-  Override the _default_ driver for discovery.
-
-  Each `K8s.Conn` can have its own driver set. If unset, this value will be used.
-
-  Defaults to `K8s.Discovery.Driver.HTTP`
-
-  ## Example mix config
-  In the example below `dev` and `test` clusters will use the File driver, while `prod` will use the HTTP driver.
-  ```elixir
-  use Mix.Config
-
-  config :k8s,
-    discovery_driver: K8s.Discovery.Driver.File,
-    discovery_opts: [config: "test/support/discovery/example.json"],
-
-    clusters: %{
-      "test" => %{
-        conn: "test/support/kube-config.yaml"
-      },
-      "dev" => %{
-        conn: "test/support/kube-config.yaml"
-      },
-      "prod" => %{
-        conn: "test/support/kube-config.yaml",
-        conn_opts: [
-          discovery_driver: K8s.Discovery.Driver.HTTP
-        ]
-      }
-    }
-  ```
-  """
-=======
->>>>>>> 576fa238
   @spec default_driver() :: module()
   @deprecated "Use K8s.default_discovery_driver/0 instead"
   def default_driver, do: K8s.default_discovery_driver()
