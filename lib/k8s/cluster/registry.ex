defmodule K8s.Cluster.Registry do
  @moduledoc """
  Register resource definitions for `K8s.Cluster`
  """
  use GenServer
  alias K8s.Cluster.Discovery

  @five_minutes 5 * 60 * 1000
  @rediscover_interval Application.get_env(:k8s, :rediscover_interval, @five_minutes)

  @spec start_link(Keyword.t()) :: GenServer.on_start()
  def start_link(_opts) do
    GenServer.start_link(__MODULE__, :ok, name: __MODULE__)
  end

  @impl true
  def init(:ok) do
    auto_register_clusters()
    schedule(@rediscover_interval)
    {:ok, %{}}
  end

  @doc """
  Add or update a cluster to use with `K8s.Client`

  ## Examples

      iex> conf = K8s.Conn.from_file("./test/support/kube-config.yaml")
      ...> K8s.Cluster.Registry.add(:test_cluster, conf)
      {:ok, :test_cluster}

  """
  @spec add(atom(), K8s.Conn.t()) :: {:ok, atom()} | {:error, atom()}
  def add(cluster, conf) do
    with true <- :ets.insert(K8s.Conn, {cluster, conf}),
         {:ok, resources_by_group} <- Discovery.resources_by_group(cluster) do
      K8s.Cluster.Group.insert_all(cluster, resources_by_group)
      K8s.Sys.Event.cluster_registered(%{}, %{cluster: cluster})
      {:ok, cluster}
    end
  end

  @doc """
<<<<<<< HEAD
  Add or update a new cluster to use with `K8s.Client`

  ## Examples

      iex> conf = K8s.Conn.from_file("./test/support/kube-config.yaml")
      ...> K8s.Cluster.Registry.add!(:test_cluster, conf)
      :test_cluster

  """
  @spec add!(atom, K8s.Conn.t()) :: any | no_return
  def add!(cluster, conf) do
    case add(cluster, conf) do
      {:ok, _} ->
        cluster

      {:error, error} ->
        raise K8s.Cluster.RegistrationException, error
    end
  end

  @doc """
=======
>>>>>>> f1013911
  Registers clusters automatically from all configuration sources.

  See the [usage guide](https://hexdocs.pm/k8s/usage.html#registering-clusters) for more details on configuring connection details.

  ## Examples

  By default a cluster will attempt to use the ServiceAccount assigned to the pod:

  ```elixir
  config :k8s,
    clusters: %{
      default: %{}
    }
  ```

  Configuring a cluster using a k8s config:

  ```elixir
  config :k8s,
    clusters: %{
      default: %{
        conf: "~/.kube/config"
        conf_opts: [user: "some-user", cluster: "prod-cluster"]
      }
    }
  ```
  """
  @spec auto_register_clusters :: nil
  def auto_register_clusters do
    clusters = K8s.Config.clusters()

    Enum.each(clusters, fn {name, details} ->
      conf =
        case Map.get(details, :conf) do
          nil ->
            K8s.Conn.from_service_account()

          %{use_sa: true} ->
            K8s.Conn.from_service_account()

          conf_path ->
            opts = details[:conf_opts] || []
            K8s.Conn.from_file(conf_path, opts)
        end

      add(name, conf)
    end)

    nil
  end

  @doc false
  @impl GenServer
  @spec handle_info(:auto_register_clusters, Keyword.t()) :: {:noreply, Keyword.t()}
  def handle_info(:auto_register_clusters, state) do
    auto_register_clusters()
    schedule(@rediscover_interval)
    {:noreply, state}
  end

  @doc "Schedules a re-registration of all clusters."
  @spec schedule(pos_integer()) :: reference()
  def schedule(milliseconds) do
    Process.send_after(__MODULE__, :auto_register_clusters, milliseconds)
  end
end<|MERGE_RESOLUTION|>--- conflicted
+++ resolved
@@ -41,30 +41,6 @@
   end
 
   @doc """
-<<<<<<< HEAD
-  Add or update a new cluster to use with `K8s.Client`
-
-  ## Examples
-
-      iex> conf = K8s.Conn.from_file("./test/support/kube-config.yaml")
-      ...> K8s.Cluster.Registry.add!(:test_cluster, conf)
-      :test_cluster
-
-  """
-  @spec add!(atom, K8s.Conn.t()) :: any | no_return
-  def add!(cluster, conf) do
-    case add(cluster, conf) do
-      {:ok, _} ->
-        cluster
-
-      {:error, error} ->
-        raise K8s.Cluster.RegistrationException, error
-    end
-  end
-
-  @doc """
-=======
->>>>>>> f1013911
   Registers clusters automatically from all configuration sources.
 
   See the [usage guide](https://hexdocs.pm/k8s/usage.html#registering-clusters) for more details on configuring connection details.
